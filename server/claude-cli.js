--- conflicted
+++ resolved
@@ -1,9 +1,5 @@
-<<<<<<< HEAD
-const { spawn } = require('child_process');
-const claudeStatusTracker = require('./claude-status-tracker');
-=======
 import { spawn } from 'child_process';
->>>>>>> 4762a2d7
+import claudeStatusTracker from './claude-status-tracker.js';
 
 let activeClaudeProcesses = new Map(); // Track active processes by session ID
 
