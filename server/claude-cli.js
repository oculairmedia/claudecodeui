import { spawn } from 'child_process';
<<<<<<< HEAD
import claudeStatusTracker from './claude-status-tracker.js';
=======
import { promises as fs } from 'fs';
import path from 'path';
import os from 'os';
>>>>>>> 33aea3f7

let activeClaudeProcesses = new Map(); // Track active processes by session ID

async function spawnClaude(command, options = {}, ws) {
  return new Promise(async (resolve, reject) => {
    const { sessionId, projectPath, cwd, resume, toolsSettings, permissionMode, images } = options;
    let capturedSessionId = sessionId; // Track session ID throughout the process
    let sessionCreatedSent = false; // Track if we've already sent session-created event
    
    // Use tools settings passed from frontend, or defaults
    const settings = toolsSettings || {
      allowedTools: [],
      disallowedTools: [],
      skipPermissions: false
    };
    
    // Build Claude CLI command - start with print/resume flags first
    const args = [];
    
    // Add print flag with command if we have a command
    if (command && command.trim()) {
      args.push('--print', command);
    }
    
    // Use cwd (actual project directory) instead of projectPath (Claude's metadata directory)
    const workingDir = cwd || process.cwd();
    
    // Handle images by saving them to temporary files and passing paths to Claude
    const tempImagePaths = [];
    let tempDir = null;
    if (images && images.length > 0) {
      try {
        // Create temp directory in the project directory so Claude can access it
        tempDir = path.join(workingDir, '.tmp', 'images', Date.now().toString());
        await fs.mkdir(tempDir, { recursive: true });
        
        // Save each image to a temp file
        for (const [index, image] of images.entries()) {
          // Extract base64 data and mime type
          const matches = image.data.match(/^data:([^;]+);base64,(.+)$/);
          if (!matches) {
            console.error('Invalid image data format');
            continue;
          }
          
          const [, mimeType, base64Data] = matches;
          const extension = mimeType.split('/')[1] || 'png';
          const filename = `image_${index}.${extension}`;
          const filepath = path.join(tempDir, filename);
          
          // Write base64 data to file
          await fs.writeFile(filepath, Buffer.from(base64Data, 'base64'));
          tempImagePaths.push(filepath);
        }
        
        // Include the full image paths in the prompt for Claude to reference
        // Only modify the command if we actually have images and a command
        if (tempImagePaths.length > 0 && command && command.trim()) {
          const imageNote = `\n\n[Images provided at the following paths:]\n${tempImagePaths.map((p, i) => `${i + 1}. ${p}`).join('\n')}`;
          const modifiedCommand = command + imageNote;
          
          // Update the command in args
          const printIndex = args.indexOf('--print');
          if (printIndex !== -1 && args[printIndex + 1] === command) {
            args[printIndex + 1] = modifiedCommand;
          }
        }
        
        
      } catch (error) {
        console.error('Error processing images for Claude:', error);
      }
    }
    
    // Add resume flag if resuming
    if (resume && sessionId) {
      args.push('--resume', sessionId);
    }
    
    // Add basic flags
    args.push('--output-format', 'stream-json', '--verbose');
    
    // Add MCP config flag only if MCP servers are configured
    try {
      console.log('🔍 Starting MCP config check...');
      // Use already imported modules (fs.promises is imported as fs, path, os)
      const fsSync = await import('fs'); // Import synchronous fs methods
      console.log('✅ Successfully imported fs sync methods');
      
      // Check for MCP config in ~/.claude.json
      const claudeConfigPath = path.join(os.homedir(), '.claude.json');
      
      console.log(`🔍 Checking for MCP configs in: ${claudeConfigPath}`);
      console.log(`  Claude config exists: ${fsSync.existsSync(claudeConfigPath)}`);
      
      let hasMcpServers = false;
      
      // Check Claude config for MCP servers
      if (fsSync.existsSync(claudeConfigPath)) {
        try {
          const claudeConfig = JSON.parse(fsSync.readFileSync(claudeConfigPath, 'utf8'));
          
          // Check global MCP servers
          if (claudeConfig.mcpServers && Object.keys(claudeConfig.mcpServers).length > 0) {
            console.log(`✅ Found ${Object.keys(claudeConfig.mcpServers).length} global MCP servers`);
            hasMcpServers = true;
          }
          
          // Check project-specific MCP servers
          if (!hasMcpServers && claudeConfig.claudeProjects) {
            const currentProjectPath = process.cwd();
            const projectConfig = claudeConfig.claudeProjects[currentProjectPath];
            if (projectConfig && projectConfig.mcpServers && Object.keys(projectConfig.mcpServers).length > 0) {
              console.log(`✅ Found ${Object.keys(projectConfig.mcpServers).length} project MCP servers`);
              hasMcpServers = true;
            }
          }
        } catch (e) {
          console.log(`❌ Failed to parse Claude config:`, e.message);
        }
      }
      
      console.log(`🔍 hasMcpServers result: ${hasMcpServers}`);
      
      if (hasMcpServers) {
        // Use Claude config file if it has MCP servers
        let configPath = null;
        
        if (fsSync.existsSync(claudeConfigPath)) {
          try {
            const claudeConfig = JSON.parse(fsSync.readFileSync(claudeConfigPath, 'utf8'));
            
            // Check if we have any MCP servers (global or project-specific)
            const hasGlobalServers = claudeConfig.mcpServers && Object.keys(claudeConfig.mcpServers).length > 0;
            const currentProjectPath = process.cwd();
            const projectConfig = claudeConfig.claudeProjects && claudeConfig.claudeProjects[currentProjectPath];
            const hasProjectServers = projectConfig && projectConfig.mcpServers && Object.keys(projectConfig.mcpServers).length > 0;
            
            if (hasGlobalServers || hasProjectServers) {
              configPath = claudeConfigPath;
            }
          } catch (e) {
            // No valid config found
          }
        }
        
        if (configPath) {
          console.log(`📡 Adding MCP config: ${configPath}`);
          args.push('--mcp-config', configPath);
        } else {
          console.log('⚠️ MCP servers detected but no valid config file found');
        }
      }
    } catch (error) {
      // If there's any error checking for MCP configs, don't add the flag
      console.log('❌ MCP config check failed:', error.message);
      console.log('📍 Error stack:', error.stack);
      console.log('Note: MCP config check failed, proceeding without MCP support');
    }
    
    // Add model for new sessions
    if (!resume) {
      args.push('--model', 'sonnet');
    }
    
    // Add permission mode if specified (works for both new and resumed sessions)
    if (permissionMode && permissionMode !== 'default') {
      args.push('--permission-mode', permissionMode);
      console.log('🔒 Using permission mode:', permissionMode);
    }
    
    // Add tools settings flags
    // Don't use --dangerously-skip-permissions when in plan mode
    if (settings.skipPermissions && permissionMode !== 'plan') {
      args.push('--dangerously-skip-permissions');
      console.log('⚠️  Using --dangerously-skip-permissions (skipping other tool settings)');
    } else {
      // Only add allowed/disallowed tools if not skipping permissions
      
      // Collect all allowed tools, including plan mode defaults
      let allowedTools = [...(settings.allowedTools || [])];
      
      // Add plan mode specific tools
      if (permissionMode === 'plan') {
        const planModeTools = ['Read', 'Task', 'exit_plan_mode', 'TodoRead', 'TodoWrite'];
        // Add plan mode tools that aren't already in the allowed list
        for (const tool of planModeTools) {
          if (!allowedTools.includes(tool)) {
            allowedTools.push(tool);
          }
        }
        console.log('📝 Plan mode: Added default allowed tools:', planModeTools);
      }
      
      // Add allowed tools
      if (allowedTools.length > 0) {
        for (const tool of allowedTools) {
          args.push('--allowedTools', tool);
          console.log('✅ Allowing tool:', tool);
        }
      }
      
      // Add disallowed tools
      if (settings.disallowedTools && settings.disallowedTools.length > 0) {
        for (const tool of settings.disallowedTools) {
          args.push('--disallowedTools', tool);
          console.log('❌ Disallowing tool:', tool);
        }
      }
      
      // Log when skip permissions is disabled due to plan mode
      if (settings.skipPermissions && permissionMode === 'plan') {
        console.log('📝 Skip permissions disabled due to plan mode');
      }
    }
    
    console.log('Spawning Claude CLI:', 'claude', args.map(arg => {
      const cleanArg = arg.replace(/\n/g, '\\n').replace(/\r/g, '\\r');
      return cleanArg.includes(' ') ? `"${cleanArg}"` : cleanArg;
    }).join(' '));
    console.log('Working directory:', workingDir);
    console.log('Session info - Input sessionId:', sessionId, 'Resume:', resume);
    console.log('🔍 Full command args:', JSON.stringify(args, null, 2));
    console.log('🔍 Final Claude command will be: claude ' + args.join(' '));
    
    const claudeProcess = spawn('claude', args, {
      cwd: workingDir,
      stdio: ['pipe', 'pipe', 'pipe'],
      env: { ...process.env } // Inherit all environment variables
    });
    
    // Attach temp file info to process for cleanup later
    claudeProcess.tempImagePaths = tempImagePaths;
    claudeProcess.tempDir = tempDir;
    
    // Store process reference for potential abort
    const processKey = capturedSessionId || sessionId || Date.now().toString();
    activeClaudeProcesses.set(processKey, claudeProcess);
    
    // Track job in status tracker
    const jobId = `claude-${processKey}`;
    claudeStatusTracker.startJob(jobId, {
      type: 'claude-cli',
      command: command?.slice(0, 100), // Truncate long commands
      projectPath: projectPath,
      workingDir: workingDir,
      sessionId: sessionId,
      resume: resume,
      toolsSettings: settings
    });
    
    // Handle stdout (streaming JSON responses)
    claudeProcess.stdout.on('data', (data) => {
      const rawOutput = data.toString();
      console.log('📤 Claude CLI stdout:', rawOutput);
      
      const lines = rawOutput.split('\n').filter(line => line.trim());
      
      for (const line of lines) {
        try {
          const response = JSON.parse(line);
          console.log('📄 Parsed JSON response:', response);
          
          // Capture session ID if it's in the response
          if (response.session_id && !capturedSessionId) {
            capturedSessionId = response.session_id;
            console.log('📝 Captured session ID:', capturedSessionId);
            
            // Update process key with captured session ID
            if (processKey !== capturedSessionId) {
              activeClaudeProcesses.delete(processKey);
              activeClaudeProcesses.set(capturedSessionId, claudeProcess);
            }
            
            // Update job with session ID
            claudeStatusTracker.updateJob(jobId, { 
              sessionId: capturedSessionId,
              capturedAt: new Date()
            });
            
            // Send session-created event only once for new sessions
            if (!sessionId && !sessionCreatedSent) {
              sessionCreatedSent = true;
              ws.send(JSON.stringify({
                type: 'session-created',
                sessionId: capturedSessionId
              }));
            }
          }
          
          // Track tool usage and other events
          if (response.tool_use) {
            claudeStatusTracker.updateJob(jobId, { 
              lastTool: response.tool_use.name,
              toolCallCount: (claudeStatusTracker.getJob(jobId)?.toolCallCount || 0) + 1
            });
          }
          
          // Send parsed response to WebSocket
          ws.send(JSON.stringify({
            type: 'claude-response',
            data: response
          }));
        } catch (parseError) {
          console.log('📄 Non-JSON response:', line);
          // If not JSON, send as raw text
          ws.send(JSON.stringify({
            type: 'claude-output',
            data: line
          }));
        }
      }
    });
    
    // Handle stderr
    claudeProcess.stderr.on('data', (data) => {
      console.error('Claude CLI stderr:', data.toString());
      ws.send(JSON.stringify({
        type: 'claude-error',
        error: data.toString()
      }));
    });
    
    // Handle process completion
    claudeProcess.on('close', async (code) => {
      console.log(`Claude CLI process exited with code ${code}`);
      
      // Clean up process reference
      const finalSessionId = capturedSessionId || sessionId || processKey;
      activeClaudeProcesses.delete(finalSessionId);
      
      // Complete job in status tracker
      claudeStatusTracker.completeJob(jobId, {
        exitCode: code,
        finalSessionId: finalSessionId,
        error: code !== 0 ? `Process exited with code ${code}` : null
      });
      
      ws.send(JSON.stringify({
        type: 'claude-complete',
        exitCode: code,
        isNewSession: !sessionId && !!command // Flag to indicate this was a new session
      }));
      
      // Clean up temporary image files if any
      if (claudeProcess.tempImagePaths && claudeProcess.tempImagePaths.length > 0) {
        for (const imagePath of claudeProcess.tempImagePaths) {
          await fs.unlink(imagePath).catch(err => 
            console.error(`Failed to delete temp image ${imagePath}:`, err)
          );
        }
        if (claudeProcess.tempDir) {
          await fs.rm(claudeProcess.tempDir, { recursive: true, force: true }).catch(err => 
            console.error(`Failed to delete temp directory ${claudeProcess.tempDir}:`, err)
          );
        }
      }
      
      if (code === 0) {
        resolve();
      } else {
        reject(new Error(`Claude CLI exited with code ${code}`));
      }
    });
    
    // Handle process errors
    claudeProcess.on('error', (error) => {
      console.error('Claude CLI process error:', error);
      
      // Clean up process reference on error
      const finalSessionId = capturedSessionId || sessionId || processKey;
      activeClaudeProcesses.delete(finalSessionId);
      
      // Complete job with error in status tracker
      claudeStatusTracker.completeJob(jobId, {
        error: error.message,
        errorType: 'process-error'
      });
      
      ws.send(JSON.stringify({
        type: 'claude-error',
        error: error.message
      }));
      
      reject(error);
    });
    
    // Handle stdin for interactive mode
    if (command) {
      // For --print mode with arguments, we don't need to write to stdin
      claudeProcess.stdin.end();
    } else {
      // For interactive mode, we need to write the command to stdin if provided later
      // Keep stdin open for interactive session
      if (command !== undefined) {
        claudeProcess.stdin.write(command + '\n');
        claudeProcess.stdin.end();
      }
      // If no command provided, stdin stays open for interactive use
    }
  });
}

function abortClaudeSession(sessionId) {
  const process = activeClaudeProcesses.get(sessionId);
  if (process) {
    console.log(`🛑 Aborting Claude session: ${sessionId}`);
    
    // Abort job in status tracker
    const jobId = `claude-${sessionId}`;
    claudeStatusTracker.abortJob(jobId);
    
    process.kill('SIGTERM');
    activeClaudeProcesses.delete(sessionId);
    return true;
  }
  return false;
}

export {
  spawnClaude,
  abortClaudeSession
};<|MERGE_RESOLUTION|>--- conflicted
+++ resolved
@@ -1,11 +1,8 @@
 import { spawn } from 'child_process';
-<<<<<<< HEAD
-import claudeStatusTracker from './claude-status-tracker.js';
-=======
 import { promises as fs } from 'fs';
 import path from 'path';
 import os from 'os';
->>>>>>> 33aea3f7
+import claudeStatusTracker from './claude-status-tracker.js';
 
 let activeClaudeProcesses = new Map(); // Track active processes by session ID
 
